--- conflicted
+++ resolved
@@ -87,15 +87,10 @@
                             self.doProgress(hash, status: status)
                         })
                         }, success: { (response: HTTPResponse) in
-<<<<<<< HEAD
                             self.cache.add(hash, url: response.responseObject! as! NSURL)
-                            self.doSuccess(hash, data: self.cache.fromMemory(hash)!)
-=======
-                            self.cache.add(hash, url: response.responseObject! as NSURL)
                             dispatch_async(dispatch_get_main_queue(), {
                                 self.doSuccess(hash, data: self.cache.fromMemory(hash)!)
                             })
->>>>>>> 85a130bc
                         }, failure: { (error: NSError, response: HTTPResponse?) in
                             dispatch_async(dispatch_get_main_queue(), {
                                 self.doFailure(hash, error: error)
